--- conflicted
+++ resolved
@@ -250,13 +250,8 @@
       )
     return int(next_command.data)
 
-<<<<<<< HEAD
-  def write(self, data: bytes):
-    next_command = FTDICommand(**self.cr.next_command(self._device_id))
-=======
   async def write(self, data: bytes):
-    next_command = FTDICommand(**self.cr.next_command())
->>>>>>> 293764ce
+    next_command = FTDICommand(**self.cr.next_command(self._device_id))
     if not (
       next_command.module == "ftdi"
       and next_command.device_id == self._device_id
@@ -267,13 +262,8 @@
       align_sequences(expected=next_command.data, actual=data.hex())
       raise ValidationError("Data mismatch: difference was written to stdout.")
 
-<<<<<<< HEAD
-  def read(self, num_bytes: int = 1) -> bytes:
-    next_command = FTDICommand(**self.cr.next_command(self._device_id))
-=======
   async def read(self, num_bytes: int = 1) -> bytes:
-    next_command = FTDICommand(**self.cr.next_command())
->>>>>>> 293764ce
+    next_command = FTDICommand(**self.cr.next_command(self._device_id))
     if not (
       next_command.module == "ftdi"
       and next_command.device_id == self._device_id
@@ -283,13 +273,8 @@
       raise ValidationError(f"Next line is {next_command}, expected FTDI read {self._device_id}")
     return bytes.fromhex(next_command.data)
 
-<<<<<<< HEAD
-  def readline(self) -> bytes:  # type: ignore # very dumb it's reading from pyserial
-    next_command = FTDICommand(**self.cr.next_command(self._device_id))
-=======
   async def readline(self) -> bytes:  # type: ignore # very dumb it's reading from pyserial
-    next_command = FTDICommand(**self.cr.next_command())
->>>>>>> 293764ce
+    next_command = FTDICommand(**self.cr.next_command(self._device_id))
     if not (
       next_command.module == "ftdi"
       and next_command.device_id == self._device_id
