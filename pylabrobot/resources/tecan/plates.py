--- conflicted
+++ resolved
@@ -36,18 +36,10 @@
     lid_height: float = 0,
     with_lid: bool = False,
     model: Optional[str] = None,
-    num_items_x: int = 0,
-    num_items_y: int = 0,
-    one_dot_max: int = 0,
   ):
-<<<<<<< HEAD
     super().__init__(name, size_x, size_y, size_z, items,
       category=category, lid_height=lid_height, with_lid=with_lid, model=model,
       num_items_x=num_items_x, num_items_y=num_items_y, one_dot_max=one_dot_max)
-=======
-    super().__init__(name, size_x, size_y, size_z, items, num_items_y, num_items_x, one_dot_max,
-      category=category, lid_height=lid_height, with_lid=with_lid, model=model)
->>>>>>> 2bb7f597
 
     self.z_travel = z_travel
     self.z_start = z_start
