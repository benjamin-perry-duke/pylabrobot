""" Tecan plates """

# pylint: disable=empty-docstring
# pylint: disable=invalid-name
# pylint: disable=line-too-long

from typing import List, Optional
from pylabrobot.resources import (
  Plate,
  Well,
  create_equally_spaced
)
from pylabrobot.resources.tecan import TecanResource


class TecanPlate(Plate, TecanResource):
  """ Base class for Tecan plates. """

  def __init__(
    self,
    name: str,
    size_x: float,
    size_y: float,
    size_z: float,
    z_travel: float,
    z_start: float,
    z_dispense: float,
    z_max: float,
    area: float,
    items: Optional[List[List[Well]]] = None,
    category: str = "tecan_plate",
    lid_height: float = 0,
    with_lid: bool = False,
    model: Optional[str] = None
  ):
    super().__init__(name, size_x, size_y, size_z, items,
      category=category, lid_height=lid_height, with_lid=with_lid, model=model)

    self.z_travel = z_travel
    self.z_start = z_start
    self.z_dispense = z_dispense
    self.z_max = z_max
    self.area = area


def Microplate_96_Well(name: str, with_lid: bool = False) -> TecanPlate:
<<<<<<< HEAD
  """ white: pn 30122300, black: pn 30122298, cell culture/clear: pn 30122304, cell culture/black with clear bottom: pn 30122306 """
  return TecanPlate(
    name=name,
    size_x=133.3,
    size_y=87.6,
    size_z=3.0,
    with_lid=with_lid,
    lid_height=8,
    model="Microplate_96_Well",
    z_travel=1850.0,
    z_start=1925.0,
=======
  """ white: pn 30122300, black: pn 30122298, cell culture/clear: pn 30122304, cell culture/black with clear bottom: pn 30122306

  Coley

  .. code-block:: python

      return TecanPlate(
        name=name,
        size_x=129.9,
        size_y=83.9,
        size_z=5.6,
        with_lid=with_lid,
        lid_height=8,
        model="Microplate_96_Well",
        z_travel=1750.0,
        z_start=1800.0,
        z_dispense=1970.0,
        z_max=2026.0,
        area=33.2,
        items=create_equally_spaced(Well,
          num_items_x=12,
          num_items_y=8,
          dx=10.8,
          dy=6.2,
          dz=0.0,
          item_dx=9.0,
          item_dy=9.0,
          size_x=9.0,
          size_y=9.0
        ),
      )
  """

  return TecanPlate(
    name=name,
    size_x=127.8,
    size_y=85.4,
    size_z=7.6,
    with_lid=with_lid,
    lid_height=8,
    model="Microplate_96_Well",
    z_travel=1900.0,
    z_start=1957.0,
>>>>>>> 8911499f
    z_dispense=1975.0,
    z_max=2005.0,
    area=33.2,
    items=create_equally_spaced(Well,
      num_items_x=12,
      num_items_y=8,
      dx=12.5,
      dy=7.6,
      dz=0.0,
      item_dx=9.0,
      item_dy=9.0,
      size_x=9.0,
      size_y=9.0
    ),
  )


def Microplate_portrait_96_Well(name: str, with_lid: bool = False) -> TecanPlate:
  return TecanPlate(
    name=name,
    size_x=85.4,
    size_y=127.8,
    size_z=9.0,
    with_lid=with_lid,
    lid_height=8,
    model="Microplate_portrait_96_Well",
    z_travel=1900.0,
    z_start=1940.0,
    z_dispense=1960.0,
    z_max=2050.0,
    area=33.2,
    items=create_equally_spaced(Well,
      num_items_x=8,
      num_items_y=12,
      dx=6.7,
      dy=9.9,
      dz=0.0,
      item_dx=9.0,
      item_dy=9.0,
      size_x=9.0,
      size_y=9.0
    ),
  )


def DeepWell_96_Well(name: str, with_lid: bool = False) -> TecanPlate:
  return TecanPlate(
    name=name,
    size_x=127.8,
    size_y=85.4,
    size_z=37.0,
    with_lid=with_lid,
    lid_height=8,
    model="DeepWell_96_Well",
    z_travel=1590.0,
    z_start=1670.0,
    z_dispense=1690.0,
    z_max=2060.0,
    area=33.2,
    items=create_equally_spaced(Well,
      num_items_x=12,
      num_items_y=8,
      dx=9.9,
      dy=6.7,
      dz=0.0,
      item_dx=9.0,
      item_dy=9.0,
      size_x=9.0,
      size_y=9.0
    ),
  )


def HalfDeepWell_384_Well(name: str, with_lid: bool = False) -> TecanPlate:
  return TecanPlate(
    name=name,
    size_x=127.7,
    size_y=85.5,
    size_z=16.8,
    with_lid=with_lid,
    lid_height=8,
    model="HalfDeepWell_384_Well",
    z_travel=1789.0,
    z_start=1869.0,
    z_dispense=1889.0,
    z_max=2057.0,
    area=33.2,
    items=create_equally_spaced(Well,
      num_items_x=24,
      num_items_y=16,
      dx=9.85,
      dy=6.75,
      dz=0.0,
      item_dx=4.5,
      item_dy=4.5,
      size_x=4.5,
      size_y=4.5
    ),
  )


def DeepWell_portait_96_Well(name: str, with_lid: bool = False) -> TecanPlate:
  return TecanPlate(
    name=name,
    size_x=85.4,
    size_y=127.8,
    size_z=36.0,
    with_lid=with_lid,
    lid_height=8,
    model="DeepWell_portait_96_Well",
    z_travel=1625.0,
    z_start=1670.0,
    z_dispense=1690.0,
    z_max=2050.0,
    area=33.2,
    items=create_equally_spaced(Well,
      num_items_x=8,
      num_items_y=12,
      dx=6.7,
      dy=9.9,
      dz=0.0,
      item_dx=9.0,
      item_dy=9.0,
      size_x=9.0,
      size_y=9.0
    ),
  )


def Plate_portrait_384_Well(name: str, with_lid: bool = False) -> TecanPlate:
  return TecanPlate(
    name=name,
    size_x=85.5,
    size_y=127.7,
    size_z=9.0,
    with_lid=with_lid,
    lid_height=8,
    model="Plate_portrait_384_Well",
    z_travel=1900.0,
    z_start=1940.0,
    z_dispense=1960.0,
    z_max=2050.0,
    area=9.0,
    items=create_equally_spaced(Well,
      num_items_x=16,
      num_items_y=24,
      dx=6.75,
      dy=9.85,
      dz=0.0,
      item_dx=4.5,
      item_dy=4.5,
      size_x=4.5,
      size_y=4.5
    ),
  )


def Macherey_Nagel_Plate_96_Well(name: str, with_lid: bool = False) -> TecanPlate:
  return TecanPlate(
    name=name,
    size_x=151.6,
    size_y=131.1,
    size_z=25.3,
    with_lid=with_lid,
    lid_height=8,
    model="Macherey_Nagel_Plate_96_Well",
    z_travel=1514.0,
    z_start=1532.0,
    z_dispense=1578.0,
    z_max=1831.0,
    area=65.0,
    items=create_equally_spaced(Well,
      num_items_x=12,
      num_items_y=8,
      dx=22.25,
      dy=29.75,
      dz=0.0,
      item_dx=8.9,
      item_dy=8.9,
      size_x=8.9,
      size_y=8.9
    ),
  )


def Qiagen_Plate_96_Well(name: str, with_lid: bool = False) -> TecanPlate:
  return TecanPlate(
    name=name,
    size_x=151.7,
    size_y=132.0,
    size_z=25.8,
    with_lid=with_lid,
    lid_height=8,
    model="Qiagen_Plate_96_Well",
    z_travel=1493.0,
    z_start=1541.0,
    z_dispense=1549.0,
    z_max=1807.0,
    area=60.8,
    items=create_equally_spaced(Well,
      num_items_x=12,
      num_items_y=8,
      dx=22.25,
      dy=30.05,
      dz=0.0,
      item_dx=8.9,
      item_dy=8.9,
      size_x=8.9,
      size_y=8.9
    ),
  )


def AB_Plate_96_Well(name: str, with_lid: bool = False) -> TecanPlate:
  return TecanPlate(
    name=name,
    size_x=130.9,
    size_y=128.8,
    size_z=18.0,
    with_lid=with_lid,
    lid_height=8,
    model="AB_Plate_96_Well",
    z_travel=1772.0,
    z_start=1822.0,
    z_dispense=1837.0,
    z_max=2017.0,
    area=26.4,
    items=create_equally_spaced(Well,
      num_items_x=12,
      num_items_y=8,
      dx=11.4,
      dy=28.0,
      dz=-0.5,
      item_dx=9.0,
      item_dy=9.0,
      size_x=9.0,
      size_y=9.0
    ),
  )


def PCR_Plate_96_Well(name: str, with_lid: bool = False) -> TecanPlate:
  return TecanPlate(
    name=name,
    size_x=128.0,
    size_y=83.2,
    size_z=18.0,
    with_lid=with_lid,
    lid_height=8,
    model="PCR_Plate_96_Well",
    z_travel=1857.0,
    z_start=1900.0,
    z_dispense=1915.0,
    z_max=2095.0,
    area=28.3,
    items=create_equally_spaced(Well,
      num_items_x=12,
      num_items_y=8,
      dx=10.1,
      dy=5.3,
      dz=0.0,
      item_dx=9.0,
      item_dy=9.0,
      size_x=9.0,
      size_y=9.0
    ),
  )


def DeepWell_Greiner_1536_Well(name: str, with_lid: bool = False) -> TecanPlate:
  return TecanPlate(
    name=name,
    size_x=127.8,
    size_y=85.5,
    size_z=6.6,
    with_lid=with_lid,
    lid_height=8,
    model="DeepWell_Greiner_1536_Well",
    z_travel=1946.0,
    z_start=1984.0,
    z_dispense=2004.0,
    z_max=2070.0,
    area=2.7,
    items=create_equally_spaced(Well,
      num_items_x=48,
      num_items_y=32,
      dx=9.85,
      dy=6.75,
      dz=0.0,
      item_dx=2.3,
      item_dy=2.3,
      size_x=2.3,
      size_y=2.3
    ),
  )


def Hibase_Greiner_1536_Well(name: str, with_lid: bool = False) -> TecanPlate:
  return TecanPlate(
    name=name,
    size_x=127.8,
    size_y=85.5,
    size_z=3.4,
    with_lid=with_lid,
    lid_height=8,
    model="Hibase_Greiner_1536_Well",
    z_travel=1946.0,
    z_start=1984.0,
    z_dispense=2004.0,
    z_max=2038.0,
    area=2.5,
    items=create_equally_spaced(Well,
      num_items_x=48,
      num_items_y=32,
      dx=9.85,
      dy=6.75,
      dz=0.0,
      item_dx=2.3,
      item_dy=2.3,
      size_x=2.3,
      size_y=2.3
    ),
  )


def Lowbase_Greiner_1536_Well(name: str, with_lid: bool = False) -> TecanPlate:
  return TecanPlate(
    name=name,
    size_x=127.8,
    size_y=85.5,
    size_z=5.2,
    with_lid=with_lid,
    lid_height=8,
    model="Lowbase_Greiner_1536_Well",
    z_travel=1946.0,
    z_start=2024.0,
    z_dispense=2034.0,
    z_max=2086.0,
    area=2.7,
    items=create_equally_spaced(Well,
      num_items_x=48,
      num_items_y=32,
      dx=9.85,
      dy=6.75,
      dz=0.0,
      item_dx=2.3,
      item_dy=2.3,
      size_x=2.3,
      size_y=2.3
    ),
  )


def Separation_Plate_96_Well(name: str, with_lid: bool = False) -> TecanPlate:
  return TecanPlate(
    name=name,
    size_x=151.7,
    size_y=132.0,
    size_z=25.8,
    with_lid=with_lid,
    lid_height=8,
    model="Separation_Plate_96_Well",
    z_travel=1493.0,
    z_start=1541.0,
    z_dispense=1549.0,
    z_max=1807.0,
    area=60.8,
    items=create_equally_spaced(Well,
      num_items_x=12,
      num_items_y=8,
      dx=22.25,
      dy=30.05,
      dz=0.0,
      item_dx=8.9,
      item_dy=8.9,
      size_x=8.9,
      size_y=8.9
    ),
  )


def DeepWell_square_96_Well(name: str, with_lid: bool = False) -> TecanPlate:
  return TecanPlate(
    name=name,
    size_x=127.8,
    size_y=85.4,
    size_z=37.0,
    with_lid=with_lid,
    lid_height=8,
    model="DeepWell_square_96_Well",
    z_travel=1590.0,
    z_start=1670.0,
    z_dispense=1690.0,
    z_max=2060.0,
    area=64.0,
    items=create_equally_spaced(Well,
      num_items_x=12,
      num_items_y=8,
      dx=9.9,
      dy=6.7,
      dz=0.0,
      item_dx=9.0,
      item_dy=9.0,
      size_x=9.0,
      size_y=9.0
    ),
  )


def CaCo2_Plate_24_Well(name: str, with_lid: bool = False) -> TecanPlate:
  return TecanPlate(
    name=name,
    size_x=125.2,
    size_y=89.2,
    size_z=1.8,
    with_lid=with_lid,
    lid_height=8,
    model="CaCo2_Plate_24_Well",
    z_travel=1774.0,
    z_start=1960.0,
    z_dispense=2007.0,
    z_max=2025.0,
    area=50.3,
    items=create_equally_spaced(Well,
      num_items_x=6,
      num_items_y=4,
      dx=4.75,
      dy=5.95,
      dz=0.0,
      item_dx=19.3,
      item_dy=19.3,
      size_x=9.3,
      size_y=19.3
    ),
  )


def Plate_384_Well(name: str, with_lid: bool = False) -> TecanPlate:
  """ white: pn 30122301, black: pn 30122299, cell culture/clear: pn 30122305, cell culture/black with clear bottom: pn 30122307 """
  return TecanPlate(
    name=name,
    size_x=131.7,
    size_y=89.7,
    size_z=10.1,
    with_lid=with_lid,
    lid_height=8,
    model="Plate_384_Well",
    z_travel=1900.0,
    z_start=1940.0,
    z_dispense=1960.0,
    z_max=2061.0,
    area=13.7,
    items=create_equally_spaced(Well,
      num_items_x=24,
      num_items_y=16,
      dx=11.75,
      dy=9.05,
      dz=0.0,
      item_dx=4.5,
      item_dy=4.5,
      size_x=4.5,
      size_y=4.5
    ),
  )


def Microplate_24_Well(name: str, with_lid: bool = False) -> TecanPlate:
  """ cell culture/clear: pn 30122302 """
  return TecanPlate(
    name=name,
    size_x=129.5,
    size_y=82.7,
    size_z=32.6,
    with_lid=with_lid,
    lid_height=8,
    model="Microplate_24_Well",
    z_travel=1447.0,
    z_start=1575.0,
    z_dispense=1655.0,
    z_max=1981.0,
    area=193.6,
    items=create_equally_spaced(Well,
      num_items_x=6,
      num_items_y=4,
      dx=1.8,
      dy=-1.0,
      dz=0.0,
<<<<<<< HEAD
      item_size_x=21.0,
      item_size_y=21.0,
=======
      item_dx=19.6,
      item_dy=19.6,
      size_x=9.6,
      size_y=19.6
>>>>>>> 8911499f
    ),
  )


def TecanExtractionPlate_96_Well(name: str, with_lid: bool = False) -> TecanPlate:
  return TecanPlate(
    name=name,
    size_x=129.8,
    size_y=91.7,
    size_z=15.1,
    with_lid=with_lid,
    lid_height=8,
    model="TecanExtractionPlate_96_Well",
    z_travel=1793.0,
    z_start=1831.0,
    z_dispense=1910.0,
    z_max=2061.0,
    area=33.2,
    items=create_equally_spaced(Well,
      num_items_x=12,
      num_items_y=8,
      dx=10.9,
      dy=9.7,
      dz=0.0,
      item_dx=9.0,
      item_dy=9.0,
      size_x=9.0,
      size_y=9.0
    ),
  )


def Microplate_48_Well(name: str, with_lid: bool = False) -> TecanPlate:
  """ cell culture/clear: pn 30122303 """
  return TecanPlate(
    name=name,
    size_x=131.1,
    size_y=85.3,
    size_z=13.9,
    with_lid=with_lid,
    lid_height=8,
    model="Microplate_48_Well",
    z_travel=1839.0,
    z_start=1887.0,
    z_dispense=1921.0,
    z_max=2060.0,
    area=102.1,
    items=create_equally_spaced(Well,
      num_items_x=8,
      num_items_y=6,
      dx=13.5,
      dy=3.8,
      dz=0.0,
      item_dx=13.0,
      item_dy=13.0,
      size_x=3.0,
      size_y=13.0
    ),
  )


def Microplate_Nuncflat_96_Well(name: str, with_lid: bool = False) -> TecanPlate:
  """ white: pn 30122300, black: pn 30122298, cell culture/clear: pn 30122304, cell culture/black with clear bottom: pn 30122306 """
  return TecanPlate(
    name=name,
    size_x=133.1,
    size_y=88.3,
    size_z=4.7,
    with_lid=with_lid,
    lid_height=8,
    model="Microplate_Nuncflat_96_Well",
    z_travel=1874.0,
    z_start=1939.0,
    z_dispense=1973.0,
    z_max=2020.0,
    area=33.2,
    items=create_equally_spaced(Well,
      num_items_x=12,
      num_items_y=8,
      dx=13.15,
      dy=8.45,
      dz=0.0,
      item_size_x=8.9,
      item_size_y=8.9,
    ),
  )


def Plate_ARTEL_384_Well(name: str, with_lid: bool = False) -> TecanPlate:
  """ white: pn 30122301, black: pn 30122299, cell culture/clear: pn 30122305, cell culture/black with clear bottom: pn 30122307 """
  return TecanPlate(
    name=name,
    size_x=133.4,
    size_y=90.5,
    size_z=7.0,
    with_lid=with_lid,
    lid_height=8,
    model="Plate_ARTEL_384_Well",
    z_travel=1900.0,
    z_start=1940.0,
    z_dispense=1960.0,
    z_max=2030.0,
    area=13.7,
    items=create_equally_spaced(Well,
      num_items_x=24,
      num_items_y=16,
      dx=12.45,
      dy=9.15,
      dz=0.0,
      item_size_x=4.5,
      item_size_y=4.5,
    ),
  )


def Plate_greiner_384_Well(name: str, with_lid: bool = False) -> TecanPlate:
  """ white: pn 30122301, black: pn 30122299, cell culture/clear: pn 30122305, cell culture/black with clear bottom: pn 30122307 """
  return TecanPlate(
    name=name,
    size_x=132.1,
    size_y=89.8,
    size_z=7.0,
    with_lid=with_lid,
    lid_height=8,
    model="Plate_greiner_384_Well",
    z_travel=1900.0,
    z_start=1940.0,
    z_dispense=1960.0,
    z_max=2030.0,
    area=14.4,
    items=create_equally_spaced(Well,
      num_items_x=24,
      num_items_y=16,
      dx=11.95,
      dy=9.15,
      dz=0.0,
      item_size_x=4.5,
      item_size_y=4.5,
    ),
  )


def greiner_no_change_384_Well(name: str, with_lid: bool = False) -> TecanPlate:
  """ white: pn 30122301, black: pn 30122299, cell culture/clear: pn 30122305, cell culture/black with clear bottom: pn 30122307 """
  return TecanPlate(
    name=name,
    size_x=132.1,
    size_y=89.8,
    size_z=7.0,
    with_lid=with_lid,
    lid_height=8,
    model="greiner_no_change_384_Well",
    z_travel=1900.0,
    z_start=1940.0,
    z_dispense=1960.0,
    z_max=2030.0,
    area=14.4,
    items=create_equally_spaced(Well,
      num_items_x=24,
      num_items_y=16,
      dx=11.95,
      dy=9.15,
      dz=0.0,
      item_size_x=4.5,
      item_size_y=4.5,
    ),
  )


def Microplate_Nunc_v_96_Well(name: str, with_lid: bool = False) -> TecanPlate:
  """ white: pn 30122300, black: pn 30122298, cell culture/clear: pn 30122304, cell culture/black with clear bottom: pn 30122306 """
  return TecanPlate(
    name=name,
    size_x=131.8,
    size_y=88.4,
    size_z=3.8,
    with_lid=with_lid,
    lid_height=8,
    model="Microplate_Nunc_v_96_Well",
    z_travel=1874.0,
    z_start=1939.0,
    z_dispense=1973.0,
    z_max=2011.0,
    area=33.2,
    items=create_equally_spaced(Well,
      num_items_x=12,
      num_items_y=8,
      dx=11.9,
      dy=8.5,
      dz=0.0,
      item_size_x=9.0,
      item_size_y=9.0,
    ),
  )


def Microplate_Nunc_96_Well(name: str, with_lid: bool = False) -> TecanPlate:
  """ white: pn 30122300, black: pn 30122298, cell culture/clear: pn 30122304, cell culture/black with clear bottom: pn 30122306 """
  return TecanPlate(
    name=name,
    size_x=133.1,
    size_y=88.3,
    size_z=4.7,
    with_lid=with_lid,
    lid_height=8,
    model="Microplate_Nunc_96_Well",
    z_travel=1874.0,
    z_start=1939.0,
    z_dispense=1973.0,
    z_max=2020.0,
    area=33.2,
    items=create_equally_spaced(Well,
      num_items_x=12,
      num_items_y=8,
      dx=13.15,
      dy=8.45,
      dz=0.0,
      item_size_x=8.9,
      item_size_y=8.9,
    ),
  )


def Plate_Corning_384_Well(name: str, with_lid: bool = False) -> TecanPlate:
  """ white: pn 30122301, black: pn 30122299, cell culture/clear: pn 30122305, cell culture/black with clear bottom: pn 30122307 """
  return TecanPlate(
    name=name,
    size_x=132.2,
    size_y=87.7,
    size_z=7.0,
    with_lid=with_lid,
    lid_height=8,
    model="Plate_Corning_384_Well",
    z_travel=1900.0,
    z_start=1940.0,
    z_dispense=1960.0,
    z_max=2030.0,
    area=13.7,
    items=create_equally_spaced(Well,
      num_items_x=24,
      num_items_y=16,
      dx=12.35,
      dy=7.95,
      dz=0.0,
      item_size_x=4.5,
      item_size_y=4.5,
    ),
  )


def Plate_Corning_No_384_Well(name: str, with_lid: bool = False) -> TecanPlate:
  """ white: pn 30122301, black: pn 30122299, cell culture/clear: pn 30122305, cell culture/black with clear bottom: pn 30122307 """
  return TecanPlate(
    name=name,
    size_x=132.6,
    size_y=88.2,
    size_z=7.0,
    with_lid=with_lid,
    lid_height=8,
    model="Plate_Corning_No_384_Well",
    z_travel=1900.0,
    z_start=1940.0,
    z_dispense=1960.0,
    z_max=2030.0,
    area=13.7,
    items=create_equally_spaced(Well,
      num_items_x=24,
      num_items_y=16,
      dx=12.45,
      dy=7.95,
      dz=0.0,
      item_size_x=4.5,
      item_size_y=4.5,
    ),
  )<|MERGE_RESOLUTION|>--- conflicted
+++ resolved
@@ -44,19 +44,6 @@
 
 
 def Microplate_96_Well(name: str, with_lid: bool = False) -> TecanPlate:
-<<<<<<< HEAD
-  """ white: pn 30122300, black: pn 30122298, cell culture/clear: pn 30122304, cell culture/black with clear bottom: pn 30122306 """
-  return TecanPlate(
-    name=name,
-    size_x=133.3,
-    size_y=87.6,
-    size_z=3.0,
-    with_lid=with_lid,
-    lid_height=8,
-    model="Microplate_96_Well",
-    z_travel=1850.0,
-    z_start=1925.0,
-=======
   """ white: pn 30122300, black: pn 30122298, cell culture/clear: pn 30122304, cell culture/black with clear bottom: pn 30122306
 
   Coley
@@ -100,7 +87,6 @@
     model="Microplate_96_Well",
     z_travel=1900.0,
     z_start=1957.0,
->>>>>>> 8911499f
     z_dispense=1975.0,
     z_max=2005.0,
     area=33.2,
@@ -588,15 +574,10 @@
       dx=1.8,
       dy=-1.0,
       dz=0.0,
-<<<<<<< HEAD
-      item_size_x=21.0,
-      item_size_y=21.0,
-=======
       item_dx=19.6,
       item_dy=19.6,
       size_x=9.6,
       size_y=19.6
->>>>>>> 8911499f
     ),
   )
 
