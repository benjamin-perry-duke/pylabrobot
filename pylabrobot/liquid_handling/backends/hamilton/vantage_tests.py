from typing import Any, List, Optional
import unittest

from pylabrobot.liquid_handling import LiquidHandler
from pylabrobot.liquid_handling.liquid_classes.hamilton.vantage import (
  HighVolumeFilter_Water_DispenseSurface_Part,
  HighVolumeFilter_Water_DispenseSurface_Empty,
  HighVolumeFilter_96COREHead1000ul_Water_DispenseJet_Empty)
from pylabrobot.liquid_handling.standard import Pickup
from pylabrobot.resources import (
  Coordinate,
  TIP_CAR_480_A00,
  PLT_CAR_L5AC_A00,
  HT_L,
  LT_L,
  Cor_96_wellplate_360ul_Fb,
)
from pylabrobot.resources.hamilton import VantageDeck

from .vantage import (
  Vantage,
  VantageFirmwareError,
  parse_vantage_fw_string,
  vantage_response_string_to_error,
)


PICKUP_TIP_FORMAT = {
  "xp": "[int]",
  "yp": "[int]",
  "tm": "[int]",
  "tt": "[int]",
  "tp": "[int]",
  "tz": "[int]",
  "th": "[int]",
  "ba": "[int]",
  "td": "[int]",
}

DROP_TIP_FORMAT = {
  "xp": "[int]",
  "yp": "[int]",
  "tm": "[int]",
  "tp": "[int]",
  "tz": "[int]",
  "th": "[int]",
  "te": "[int]",
  "ts": "[int]",
  "td": "[int]",
}

# "dj": "int" = side_touch_off_distance, only documented for dispense, but for some reason VoV also
# sends it for aspirate.
ASPIRATE_FORMAT = {
  "at": "[int]",
  "tm": "[int]",
  "xp": "[int]",
  "yp": "[int]",
  "th": "[int]",
  "te": "[int]",
  "lp": "[int]",
  "ch": "[int]",
  "zl": "[int]",
  "zx": "[int]",
  "ip": "[int]",
  "fp": "[int]",
  "av": "[int]",
  "as": "[int]",
  "ta": "[int]",
  "ba": "[int]",
  "oa": "[int]",
  "lm": "[int]",
  "ll": "[int]",
  "lv": "[int]",
  "de": "[int]",
  "wt": "[int]",
  "mv": "[int]",
  "mc": "[int]",
  "mp": "[int]",
  "ms": "[int]",
  "gi": "[int]",
  "gj": "[int]",
  "gk": "[int]",
  "zu": "[int]",
  "zr": "[int]",
  "mh": "[int]",
  "zo": "[int]",
  "po": "[int]",
  "la": "[int]",
  "lb": "[int]",
  "lc": "[int]",
  "id": "int",
}

DISPENSE_FORMAT = {
  "dm": "[int]",
  "tm": "[int]",
  "xp": "[int]",
  "yp": "[int]",
  "zx": "[int]",
  "lp": "[int]",
  "zl": "[int]",
  "ip": "[int]",
  "fp": "[int]",
  "th": "[int]",
  "te": "[int]",
  "dv": "[int]",
  "ds": "[int]",
  "ss": "[int]",
  "rv": "[int]",
  "ta": "[int]",
  "ba": "[int]",
  "lm": "[int]",
  "zo": "[int]",
  "ll": "[int]",
  "lv": "[int]",
  "de": "[int]",
  "mv": "[int]",
  "mc": "[int]",
  "mp": "[int]",
  "ms": "[int]",
  "wt": "[int]",
  "gi": "[int]",
  "gj": "[int]",
  "gk": "[int]",
  "zu": "[int]",
  "zr": "[int]",
  "dj": "[int]",
  "mh": "[int]",
  "po": "[int]",
  "la": "[int]",
}


class TestVantageResponseParsing(unittest.TestCase):
  """Test parsing of response from Hamilton."""

  def test_parse_response_params(self):
    parsed = parse_vantage_fw_string("A1PMDAid1111", None)
    self.assertEqual(parsed, {"id": 1111})

    parsed = parse_vantage_fw_string("A1PMDAid1111", {"id": "int"})
    self.assertEqual(parsed, {"id": 1111})

    parsed = parse_vantage_fw_string('A1PMDAid1112rw"abc"', {"rw": "str"})
    self.assertEqual(parsed, {"id": 1112, "rw": "abc"})

    parsed = parse_vantage_fw_string("A1PMDAid1112rw-21", {"rw": "int"})
    self.assertEqual(parsed, {"id": 1112, "rw": -21})

    parsed = parse_vantage_fw_string("A1PMDAid1113rwABC", {"rw": "hex"})
    self.assertEqual(parsed, {"id": 1113, "rw": int("ABC", base=16)})

    parsed = parse_vantage_fw_string("A1PMDAid1113rw1 -2 +3", {"rw": "[int]"})
    self.assertEqual(parsed, {"id": 1113, "rw": [1, -2, 3]})

    with self.assertRaises(ValueError):
      # should fail with auto-added id.
      parsed = parse_vantage_fw_string("A1PMDrwbc", None)
      self.assertEqual(parsed, "")

    with self.assertRaises(ValueError):
      parse_vantage_fw_string("A1PMDA", {"id": "int"})

  def test_parse_error_response(self):
    resp = 'I1AMRQid0000er4et"Slave not available"'
    error = vantage_response_string_to_error(resp)
    self.assertEqual(
      error,
      VantageFirmwareError(errors={"Cover": "Slave not available"}, raw_response=resp),
    )

    resp = 'I1AMLPid215er57et"S-Drive: Drive not initialized"'
    error = vantage_response_string_to_error(resp)
    self.assertEqual(
      error,
      VantageFirmwareError(
        errors={"Cover": "S-Drive: Drive not initialized"},
        raw_response=resp,
      ),
    )

    resp = 'A1HMDAid239er99es"H070"'
    error = vantage_response_string_to_error(resp)
    self.assertEqual(
      error,
      VantageFirmwareError(errors={"Core 96": "No liquid level found"}, raw_response=resp),
    )

    resp = 'A1PMDAid262er99es"P170 P270 P370 P470 P570 P670 P770 P870"'
    error = vantage_response_string_to_error(resp)
    self.assertEqual(
      error,
      VantageFirmwareError(
        errors={
          "Pipetting channel 1": "No liquid level found",
          "Pipetting channel 2": "No liquid level found",
          "Pipetting channel 3": "No liquid level found",
          "Pipetting channel 4": "No liquid level found",
          "Pipetting channel 5": "No liquid level found",
          "Pipetting channel 6": "No liquid level found",
          "Pipetting channel 7": "No liquid level found",
          "Pipetting channel 8": "No liquid level found",
        },
        raw_response=resp,
      ),
    )


class VantageCommandCatcher(Vantage):
  """Mock backend for Vantage that catches commands and saves them instead of sending them to the
  machine."""

  def __init__(self):
    super().__init__()
    self.commands = []

  async def setup(self) -> None:  # type: ignore
    self.setup_finished = True
    self._num_channels = 8
    self.iswap_installed = True
    self.core96_head_installed = True

  async def send_command(
    self,
    module: str,
    command: str,
    tip_pattern: Optional[List[bool]] = None,
    write_timeout: Optional[int] = None,
    read_timeout: Optional[int] = None,
    wait=True,
    fmt: Optional[Any] = None,
    **kwargs,
  ):
    cmd, _ = self._assemble_command(module, command, tip_pattern, **kwargs)
    self.commands.append(cmd)

  async def stop(self):
    self.stop_finished = True


class TestVantageLiquidHandlerCommands(unittest.IsolatedAsyncioTestCase):
  """Test Vantage backend for liquid handling."""

  async def asyncSetUp(self):
    self.mockVantage = VantageCommandCatcher()
    self.deck = VantageDeck(size=1.3)
    self.lh = LiquidHandler(self.mockVantage, deck=self.deck)

    self.tip_car = TIP_CAR_480_A00(name="tip carrier")
    self.tip_car[0] = self.tip_rack = HT_L(name="tip_rack_01")
    self.tip_car[1] = self.small_tip_rack = LT_L(name="tip_rack_02")
    self.deck.assign_child_resource(self.tip_car, rails=18)

    self.plt_car = PLT_CAR_L5AC_A00(name="plate carrier")
    self.plt_car[0] = self.plate = Cor_96_wellplate_360ul_Fb(name="plate_01")
    self.plt_car[1] = self.other_plate = Cor_96_wellplate_360ul_Fb(name="plate_02")
    self.deck.assign_child_resource(self.plt_car, rails=24)

    self.maxDiff = None

    await self.lh.setup()

  async def asyncTearDown(self):
    await self.lh.stop()

  def _assert_command_in_command_buffer(self, cmd: str, should_be: bool, fmt: dict):
    """Assert that the given command was sent to the backend. The ordering of the parameters is not
    taken into account, but the values and formatting should match. The id parameter of the command
    is ignored.

    If a command is found, it is removed from the command buffer.

    Args:
      cmd: the command to look for
      should_be: whether the command should be found or not
      fmt: the format of the command
    """

    found = False
    # Command that fits the format, but is not the same as the command we are looking for.
    similar = None

    parsed_cmd = parse_vantage_fw_string(cmd, fmt)
    parsed_cmd.pop("id")

    for sent_cmd in self.mockVantage.commands:
      # When the module and command do not match, there is no point in comparing the parameters.
      if sent_cmd[0:6] != cmd[0:6]:
        continue

      try:
        parsed_sent_cmd = parse_vantage_fw_string(sent_cmd, fmt)
        parsed_sent_cmd.pop("id")

        if parsed_cmd == parsed_sent_cmd:
          self.mockVantage.commands.remove(sent_cmd)
          found = True
          break
        else:
          similar = parsed_sent_cmd
      except ValueError as e:
        # The command could not be parsed.
        print("Could not parse command", e)
        continue

    if should_be and not found:
      if similar is not None:
        # similar != parsed_cmd, but assertEqual gives a better error message than `fail`.
        self.assertEqual(similar, parsed_cmd)
      else:
        self.fail(f"Command {cmd} not found in sent commands: {self.mockVantage.commands}")
    elif not should_be and found:
      self.fail(f"Command {cmd} was found in sent commands: {self.mockVantage.commands}")

  def test_ops_to_fw_positions(self):
    """Convert channel positions to firmware positions."""
    tip_a1 = self.tip_rack.get_item("A1")
    tip_f1 = self.tip_rack.get_item("F1")
    tip = self.tip_rack.get_tip("A1")

    op1 = Pickup(resource=tip_a1, tip=tip, offset=Coordinate.zero())
    op2 = Pickup(resource=tip_f1, tip=tip, offset=Coordinate.zero())
    self.assertEqual(
      self.mockVantage._ops_to_fw_positions((op1,), use_channels=[0]),
      ([4329, 0], [1458, 0], [True, False]),
    )

    self.assertEqual(
      self.mockVantage._ops_to_fw_positions((op1, op2), use_channels=[0, 1]),
      ([4329, 4329, 0], [1458, 1008, 0], [True, True, False]),
    )

    self.assertEqual(
      self.mockVantage._ops_to_fw_positions((op1, op2), use_channels=[1, 2]),
      (
        [0, 4329, 4329, 0],
        [0, 1458, 1008, 0],
        [False, True, True, False],
      ),
    )

  def _assert_command_sent_once(self, cmd: str, fmt: dict):
    """Assert that the given command was sent to the backend exactly once."""
    self._assert_command_in_command_buffer(cmd, True, fmt)
    self._assert_command_in_command_buffer(cmd, False, fmt)

  def test_tip_definition(self):
    pass

  async def test_tip_pickup_01(self):
    await self.lh.pick_up_tips(self.tip_rack["A1", "B1"])
    self._assert_command_sent_once(
      "A1PMTPid0012xp4329 4329 0&yp1458 1368 0&tm1 1 0&tt1 1&tp2266 2266&tz2166 2166&th2450 2450&"
      "te2450 2450&ba0 0&td1 1&",
      PICKUP_TIP_FORMAT,
    )

  async def test_tip_drop_01(self):
    await self.test_tip_pickup_01()  # pick up tips first
    await self.lh.drop_tips(self.tip_rack["A1", "B1"])
    self._assert_command_sent_once(
      "A1PMTRid013xp04329 04329 0&yp1458 1368 0&tm1 1 0&tp1414 1414&tz1314 1314&th2450 2450&"
      "te2450 2450&ts0td0 0&",
      DROP_TIP_FORMAT,
    )

  async def test_small_tip_pickup(self):
    await self.lh.pick_up_tips(self.small_tip_rack["A1"])
    self._assert_command_sent_once(
      "A1PMTPid0010xp4329 0&yp2418 0&tm1 0&tt1&tp2224&tz2164&th2450&te2450&ba0&td1&",
      PICKUP_TIP_FORMAT,
    )

  async def test_small_tip_drop(self):
    await self.test_small_tip_pickup()  # pick up tips first
    await self.lh.drop_tips(self.small_tip_rack["A1"])
    self._assert_command_sent_once(
      "A1PMTRid0012xp4329 0&yp2418 0&tp2024&tz1924&th2450&te2450&tm1 0&ts0td0&",
      DROP_TIP_FORMAT,
    )

  async def test_aspirate(self):
<<<<<<< HEAD
    await self.lh.pick_up_tips(self.tip_rack["A1"]) # pick up tips first
    hlc = HighVolumeFilter_Water_DispenseSurface_Part
    corrected_volume = hlc.compute_corrected_volume(100)
    await self.lh.aspirate(self.plate["A1"], vols=[corrected_volume], **hlc.make_asp_kwargs(1))
=======
    await self.lh.pick_up_tips(self.tip_rack["A1"])  # pick up tips first
    await self.lh.aspirate(self.plate["A1"], vols=[100])
>>>>>>> 1524b7aa

    self._assert_command_sent_once(
      "A1PMDAid0248at0&tm1 0&xp05683 0&yp1457 0 &th2450&te2450&lp1990&"
      "ch000&zl1866&zx1866&ip0000&fp0000&av010830&as2500&ta000&ba00000&oa000&lm0&ll4&lv4&de0020&"
      "wt10&mv00000&mc00&mp000&ms1200&gi000&gj0gk0zu0000&zr00000&mh0000&zo005&po0109&dj0la0&lb0&"
      "lc0&",
      ASPIRATE_FORMAT,
    )

  async def test_dispense(self):
<<<<<<< HEAD
    await self.lh.pick_up_tips(self.tip_rack["A1"]) # pick up tips first
    hlc = HighVolumeFilter_Water_DispenseSurface_Empty
    corrected_volume = hlc.compute_corrected_volume(100)
    await self.lh.aspirate(self.plate["A1"], vols=[corrected_volume], **hlc.make_asp_kwargs(1))
    await self.lh.dispense(self.plate["A2"], vols=[corrected_volume], liquid_height=[5],
                           jet=[False], blow_out=[True], **hlc.make_disp_kwargs(1))
=======
    await self.lh.pick_up_tips(self.tip_rack["A1"])  # pick up tips first
    await self.lh.aspirate(self.plate["A1"], vols=[100])
    await self.lh.dispense(
      self.plate["A2"],
      vols=[100],
      liquid_height=[5],
      jet=[False],
      blow_out=[True],
    )
>>>>>>> 1524b7aa

    self._assert_command_sent_once(
      "A1PMDDid0253dm3&tm1 0&xp05773 0&yp1457 0&zx1866&lp1990&zl1916&"
      "ip0000&fp0021&th2450&te2450&dv010830&ds1200&ss2500&rv000&ta050&ba00000&lm0&zo005&ll1&lv1&"
<<<<<<< HEAD
      "de0020&mv00000&mc00&mp000&ms1200&wt00&gi000&gj0gk0zu0000&dj00zr00000&mh0000&po0050&la0&",
      DISPENSE_FORMAT)
=======
      "de0010&mv00000&mc00&mp000&ms0010&wt00&gi000&gj0gk0zu0000&dj00zr00000&mh0000&po0050&la0&",
      DISPENSE_FORMAT,
    )
>>>>>>> 1524b7aa

  async def test_zero_volume_liquid_handling(self):
    # just test that this does not throw an error
    await self.lh.pick_up_tips(self.tip_rack["A1"])  # pick up tips first
    await self.lh.aspirate(self.plate["A1"], vols=[0])
    await self.lh.dispense(self.plate["A2"], vols=[0])

  async def test_tip_pickup96(self):
    await self.lh.pick_up_tips96(self.tip_rack)
    self._assert_command_sent_once(
      "A1HMTPid0237xp04329yp1458tt01td0tz2164th2450te2450",
      {
        "xp": "int",
        "yp": "int",
        "tt": "int",
        "td": "int",
        "tz": "int",
        "th": "int",
        "te": "int",
      },
    )

  async def test_tip_drop96(self):
    await self.lh.pick_up_tips96(self.tip_rack)
    await self.lh.drop_tips96(self.tip_rack)
    self._assert_command_sent_once(
      "A1HMTRid0284xp04329yp1458tz2164th2450te2450",
      {
        "xp": "int",
        "yp": "int",
        "tz": "int",
        "th": "int",
        "te": "int",
      },
    )

  async def test_aspirate96(self):
    await self.lh.pick_up_tips96(self.tip_rack)
    hlc = HighVolumeFilter_96COREHead1000ul_Water_DispenseJet_Empty
    await self.lh.aspirate96(self.plate, volume=hlc.compute_corrected_volume(100),
                             **hlc.make_asp96_kwargs())
    self._assert_command_sent_once(
      "A1HMDAid0236at0xp05683yp1457th2450te2450lp1990zl1866zx1866ip000fp000av010920as2500ta050"
      "ba004000oa00000lm0ll4de0020wt10mv00000mc00mp000ms2500zu0000zr00000mh000gj0gk0gi000"
      "cwFFFFFFFFFFFFFFFFFFFFFFFFpo0050",
      {
        "xp": "int",
        "yp": "int",
        "th": "int",
        "te": "int",
        "lp": "int",
        "zl": "int",
        "zx": "int",
        "ip": "int",
        "fp": "int",
        "av": "int",
        "as": "int",
        "ta": "int",
        "ba": "int",
        "oa": "int",
        "lm": "int",
        "ll": "int",
        "de": "int",
        "wt": "int",
        "mv": "int",
        "mc": "int",
        "mp": "int",
        "zu": "int",
        "zr": "int",
        "mh": "int",
        "gj": "int",
        "gk": "int",
        "gi": "int",
        "cw": "hex",
        "po": "int",
      },
    )

  async def test_dispense96(self):
    await self.lh.pick_up_tips96(self.tip_rack)
    hlc = HighVolumeFilter_96COREHead1000ul_Water_DispenseJet_Empty
    await self.lh.aspirate96(self.plate, volume=hlc.compute_corrected_volume(100),
                             **hlc.make_asp96_kwargs())
    await self.lh.dispense96(self.plate, volume=hlc.compute_corrected_volume(100),
                             jet=True, blow_out=True, **hlc.make_disp96_kwargs())
    self._assert_command_sent_once(
      "A1HMDDid0238dm1xp05683yp1457th2450te2450lp1990zl1966zx1866ip000fp029dv10920ds4000ta050"
      "ba004000lm0ll4de0010wt00mv00000mc00mp000ms0010ss2500rv000zu0000dj00zr00000mh000gj0gk0gi000"
      "cwFFFFFFFFFFFFFFFFFFFFFFFFpo0050",
      {
        "xp": "int",
        "yp": "int",
        "th": "int",
        "te": "int",
        "lp": "int",
        "zl": "int",
        "zx": "int",
        "ip": "int",
        "fp": "int",
        "dv": "int",
        "ds": "int",
        "ta": "int",
        "ba": "int",
        "lm": "int",
        "ll": "int",
        "de": "int",
        "wt": "int",
        "mv": "int",
        "mc": "int",
        "mp": "int",
        "ms": "int",
        "ss": "int",
        "rv": "int",
        "zu": "int",
        "zr": "int",
        "dj": "int",
        "mh": "int",
        "gj": "int",
        "gk": "int",
        "gi": "int",
        "cw": "hex",
        "po": "int",
      },
    )

  async def test_zero_volume_liquid_handling96(self):
    # just test that this does not throw an error
    await self.lh.pick_up_tips96(self.tip_rack)
    await self.lh.aspirate96(self.plate, volume=0)
    await self.lh.dispense96(self.plate, volume=0)

  async def test_move_plate(self):
    await self.lh.move_plate(self.plate, self.plt_car[1], pickup_distance_from_top=5.2 - 3.33)

    # pickup
    self._assert_command_sent_once(
      "A1RMDGid0240xp6179yp1142zp1954yw81yo1310yg1245pt20zc0hd0te2840",
      {
        "xp": "int",
        "yp": "int",
        "zp": "int",
        "yw": "int",
        "yo": "int",
        "yg": "int",
        "pt": "int",
        "zc": "int",
        "hd": "int",
        "te": "int",
      },
    )

    # release
    self._assert_command_sent_once(
      "A1RMDRid0242xp6179yp2102zp1954yo1310zc0hd0te2840",
      {
        "xp": "int",
        "yp": "int",
        "zp": "int",
        "yo": "int",
        "zc": "int",
        "hd": "int",
        "te": "int",
      },
    )<|MERGE_RESOLUTION|>--- conflicted
+++ resolved
@@ -381,15 +381,10 @@
     )
 
   async def test_aspirate(self):
-<<<<<<< HEAD
     await self.lh.pick_up_tips(self.tip_rack["A1"]) # pick up tips first
     hlc = HighVolumeFilter_Water_DispenseSurface_Part
     corrected_volume = hlc.compute_corrected_volume(100)
     await self.lh.aspirate(self.plate["A1"], vols=[corrected_volume], **hlc.make_asp_kwargs(1))
-=======
-    await self.lh.pick_up_tips(self.tip_rack["A1"])  # pick up tips first
-    await self.lh.aspirate(self.plate["A1"], vols=[100])
->>>>>>> 1524b7aa
 
     self._assert_command_sent_once(
       "A1PMDAid0248at0&tm1 0&xp05683 0&yp1457 0 &th2450&te2450&lp1990&"
@@ -400,36 +395,18 @@
     )
 
   async def test_dispense(self):
-<<<<<<< HEAD
     await self.lh.pick_up_tips(self.tip_rack["A1"]) # pick up tips first
     hlc = HighVolumeFilter_Water_DispenseSurface_Empty
     corrected_volume = hlc.compute_corrected_volume(100)
     await self.lh.aspirate(self.plate["A1"], vols=[corrected_volume], **hlc.make_asp_kwargs(1))
     await self.lh.dispense(self.plate["A2"], vols=[corrected_volume], liquid_height=[5],
                            jet=[False], blow_out=[True], **hlc.make_disp_kwargs(1))
-=======
-    await self.lh.pick_up_tips(self.tip_rack["A1"])  # pick up tips first
-    await self.lh.aspirate(self.plate["A1"], vols=[100])
-    await self.lh.dispense(
-      self.plate["A2"],
-      vols=[100],
-      liquid_height=[5],
-      jet=[False],
-      blow_out=[True],
-    )
->>>>>>> 1524b7aa
 
     self._assert_command_sent_once(
       "A1PMDDid0253dm3&tm1 0&xp05773 0&yp1457 0&zx1866&lp1990&zl1916&"
       "ip0000&fp0021&th2450&te2450&dv010830&ds1200&ss2500&rv000&ta050&ba00000&lm0&zo005&ll1&lv1&"
-<<<<<<< HEAD
       "de0020&mv00000&mc00&mp000&ms1200&wt00&gi000&gj0gk0zu0000&dj00zr00000&mh0000&po0050&la0&",
       DISPENSE_FORMAT)
-=======
-      "de0010&mv00000&mc00&mp000&ms0010&wt00&gi000&gj0gk0zu0000&dj00zr00000&mh0000&po0050&la0&",
-      DISPENSE_FORMAT,
-    )
->>>>>>> 1524b7aa
 
   async def test_zero_volume_liquid_handling(self):
     # just test that this does not throw an error
