--- conflicted
+++ resolved
@@ -595,12 +595,8 @@
 
     return self.get_or_assign_tip_type_index(tip_types.pop())
 
-<<<<<<< HEAD
   @need_iswap_parked
-  def pickup_tips(
-=======
   def pick_up_tips(
->>>>>>> ac1b87a2
     self,
     *channels: List[Optional[Tip]],
     **backend_kwargs
@@ -849,12 +845,8 @@
 
     return ret
 
-<<<<<<< HEAD
   @need_iswap_parked
-  def pickup_tips96(self, resource: TipRack, **backend_kwargs):
-=======
   def pick_up_tips96(self, resource: TipRack, **backend_kwargs):
->>>>>>> ac1b87a2
     ttti = self.get_or_assign_tip_type_index(resource.tip_type)
     position = resource.get_item("A1").get_absolute_location()
 
