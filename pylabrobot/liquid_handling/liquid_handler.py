--- conflicted
+++ resolved
@@ -12,11 +12,7 @@
 from typing import Any, Callable, Dict, Union, Optional, List, Sequence, Set, Tuple, Protocol, cast
 import warnings
 
-<<<<<<< HEAD
-from pylabrobot.machines import Machine, need_setup_finished
-=======
 from pylabrobot.machines.machine import Machine, need_setup_finished
->>>>>>> 752f088e
 from pylabrobot.liquid_handling.strictness import Strictness, get_strictness
 from pylabrobot.liquid_handling.errors import ChannelizedError
 from pylabrobot.plate_reading import PlateReader
@@ -28,11 +24,8 @@
   Coordinate,
   CarrierSite,
   Lid,
-<<<<<<< HEAD
   Liquid,
-=======
   MFXModule,
->>>>>>> 752f088e
   Plate,
   Tip,
   TipRack,
